/Results
/build
*.egg-info
<<<<<<< HEAD
*__pycache__
=======
.venv
>>>>>>> c06b0619
<|MERGE_RESOLUTION|>--- conflicted
+++ resolved
@@ -1,8 +1,5 @@
 /Results
 /build
 *.egg-info
-<<<<<<< HEAD
 *__pycache__
-=======
-.venv
->>>>>>> c06b0619
+.venv